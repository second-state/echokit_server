--- conflicted
+++ resolved
@@ -1,22 +1,15 @@
 addr = "0.0.0.0:8080"
 hello_wav = "hello.wav"
 
-<<<<<<< HEAD
-=======
-[asr]
-# platform = "paraformer_v2"
-platform = "ParaformerV2"
-paraformer_token = "API Key"
-
->>>>>>> b962973d
 # Get your API key from https://bailian.console.aliyun.com/
 
 [asr]
+platform = "paraformer_v2"
 paraformer_token = "sk-API-KEY"
 
+
 [tts]
-# platform = "cosyvoice"
-platform = "CosyVoice"
+platform = "cosyvoice"
 token = "sk-API-KEY"
 speaker = "longhua_v2"
 
@@ -24,14 +17,9 @@
 # Get speaker list from https://help.aliyun.com/zh/model-studio/cosyvoice-java-sdk#722dd7ca66a6x
 
 [llm]
-<<<<<<< HEAD
-llm_chat_url = "https://dashscope.aliyuncs.com/compatible-mode/v1/chat/completions"
+platform = "openai_chat"
+url = "https://dashscope.aliyuncs.com/compatible-mode/v1/chat/completions"
 api_key = "sk-API-KEY"
-=======
-platform = "chat"
-url = "https://dashscope.aliyuncs.com/compatible-mode/v1/chat/completions"
-api_key = "API-key"
->>>>>>> b962973d
 model = "qwen-plus"
 history = 5
 
